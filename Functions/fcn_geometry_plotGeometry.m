--- conflicted
+++ resolved
@@ -51,13 +51,8 @@
 % -- added spiral type
 % 2024_04_30 - S. Brennan
 % -- checks added to avoid plotting nan values for parameters
-<<<<<<< HEAD
 % 2024_05_03 - S. Brennan
 % -- added line and circle types
-=======
-% 2023_05_03 - Aneesh Batchu
-% -- Added Circle case
->>>>>>> 061bea2e
 
 
 %% Debugging and Input checks
@@ -87,9 +82,9 @@
 if flag_do_debug
     st = dbstack; %#ok<*UNRCH>
     fprintf(1,'STARTING function: %s, in file: %s\n',st(1).name,st(1).file);
-    debug_fig_num = 34838; 
+    debug_fig_num = 34838; %#ok<NASGU>
 else
-    debug_fig_num = []; 
+    debug_fig_num = []; %#ok<NASGU>
 end
 
 
@@ -161,7 +156,6 @@
 %%%%%%%%%%%%%%%%%%%%%%%%%%%%%%%%%%%%%%%%%%%%%%%%%%%%%%%%%%%%%%%%%%%%
 % Calculate the XY_data depending on type
 switch lower(plot_type_string)
-<<<<<<< HEAD
 
     case {'line'}
         if ~isempty(parameters) && ~any(isnan(parameters))
@@ -183,9 +177,6 @@
         end
 
     case {'segment','vector regression segment fit'}
-=======
-    case {'line','segment','vector regression segment fit','line segment'}
->>>>>>> 061bea2e
         if ~isempty(parameters) && ~any(isnan(parameters))
             line_vector          = parameters(1,1:2);
             base_point_xy        = parameters(1,3:4);
@@ -250,16 +241,6 @@
             [x_spiral,y_spiral] = fcn_geometry_extractXYfromSTSpiral(s_range,spiralLength,h0,x0,y0,K0,Kf);
 
             XY_data = [x_spiral,y_spiral];
-        else
-            XY_data = [nan nan; nan nan];
-        end
-
-    case{'circle'}
-        if ~isempty(parameters) && ~any(isnan(parameters))
-            circleCenter         = parameters(1,1:2);
-            circleRadius         = parameters(1,3);
-
-            XY_data = fcn_geometry_plotCircle(circleCenter,circleRadius,[]);
         else
             XY_data = [nan nan; nan nan];
         end
